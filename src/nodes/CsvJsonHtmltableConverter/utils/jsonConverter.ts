import { json2csv } from 'json-2-csv';
import type { ConversionOptions } from '../types';
import {
  DEFAULT_CSV_DELIMITER,
  DEFAULT_INCLUDE_HEADERS,
  DEFAULT_PRETTY_PRINT,
  MINIFY_OPTIONS,
} from './constants';
import minifyHtml from '@minify-html/node';
import { escapeHtml } from './escapeHtml';

/**
 * Parses JSON data into a structured format
 */
function parseJSON(jsonStr: string) {
  try {
    return JSON.parse(jsonStr);
  } catch (error) {
    throw new Error(`JSON parsing error: ${error.message}`);
  }
}

/**
 * Converts JSON to CSV
 */
export async function jsonToCsv(jsonStr: string, options: ConversionOptions): Promise<string> {
  const delimiter = options.csvDelimiter || DEFAULT_CSV_DELIMITER;
  const includeHeaders =
    options.includeTableHeaders !== undefined
      ? options.includeTableHeaders
      : DEFAULT_INCLUDE_HEADERS;
  const jsonData = parseJSON(jsonStr);

  // Handle different JSON structures (array of objects, array of arrays, etc.)
  try {
    // For array of objects, use json2csv parser
    if (
      Array.isArray(jsonData) &&
      jsonData.length > 0 &&
      typeof jsonData[0] === 'object' &&
      !Array.isArray(jsonData[0])
    ) {
      const fields = Object.keys(jsonData[0]);
      const optionsCsv = {
        delimiter: { field: delimiter },
        prependHeader: includeHeaders,
        keys: fields,
      };
      return await json2csv(jsonData, optionsCsv);
    }

    // For array of arrays, convert directly
    if (Array.isArray(jsonData) && jsonData.length > 0 && Array.isArray(jsonData[0])) {
      return jsonData
        .map((row) =>
          row
            .map((cell: unknown) =>
              typeof cell === 'string' && cell.includes(delimiter)
                ? `"${cell.replace(/"/g, '""')}"`
                : String(cell),
            )
            .join(delimiter),
        )
        .join('\n');
    }

    // For simple objects, convert to array of key-value pairs
    if (typeof jsonData === 'object' && !Array.isArray(jsonData)) {
      const rows = [];

      // Add headers only if includeHeaders is true
      if (includeHeaders) {
        rows.push(['Key', 'Value'].join(delimiter));
      }

      for (const [key, value] of Object.entries(jsonData)) {
        rows.push(
          [
            key,
            typeof value === 'string' && value.includes(delimiter)
              ? `"${value.replace(/"/g, '""')}"`
              : String(value),
          ].join(delimiter),
        );
      }

      return rows.join('\n');
    }

    throw new Error('Unsupported JSON structure for CSV conversion');
  } catch (error) {
    throw new Error(`JSON to CSV conversion error: ${error.message}`);
  }
}

/**
 * Converts JSON to HTML table
 */
export async function jsonToHtml(
  jsonData: string | Record<string, unknown> | unknown[],
  options: ConversionOptions,
): Promise<string> {
  const includeHeaders =
    options.includeTableHeaders !== undefined
      ? options.includeTableHeaders
      : DEFAULT_INCLUDE_HEADERS;
  const prettyPrint =
    options.prettyPrint !== undefined ? options.prettyPrint : DEFAULT_PRETTY_PRINT;

  // Parse the input if it's a string, otherwise use as is
  const parsedData = typeof jsonData === 'string' ? parseJSON(jsonData) : jsonData;

  const indentation = prettyPrint ? '\n  ' : '';
  const parts: string[] = ['<table>'];

  try {
    // Array of objects - most common case
    if (
      Array.isArray(parsedData) &&
      parsedData.length > 0 &&
      typeof parsedData[0] === 'object' &&
      !Array.isArray(parsedData[0])
    ) {
      const headers = Object.keys(parsedData[0]);

      if (includeHeaders) {
        parts.push(`${indentation}<thead>`, `${indentation}  <tr>`);
        for (const header of headers) {
          parts.push(`${indentation}    <th>${escapeHtml(header)}</th>`);
        }
        parts.push(`${indentation}  </tr>`, `${indentation}</thead>`);
      }

      parts.push(`${indentation}<tbody>`);

      for (const row of parsedData) {
        parts.push(`${indentation}  <tr>`);
        for (const header of headers) {
          const cellValue = row[header] !== undefined ? row[header] : '';
          parts.push(`${indentation}    <td>${escapeHtml(String(cellValue))}</td>`);
        }
        parts.push(`${indentation}  </tr>`);
      }

      parts.push(`${indentation}</tbody>`);
    }
    // Array of arrays
    else if (Array.isArray(parsedData) && parsedData.length > 0 && Array.isArray(parsedData[0])) {
      parts.push(`${indentation}<tbody>`);
      for (const row of parsedData) {
        parts.push(`${indentation}  <tr>`);
        for (const cell of row) {
          parts.push(`${indentation}    <td>${escapeHtml(String(cell))}</td>`);
        }
        parts.push(`${indentation}  </tr>`);
      }
      parts.push(`${indentation}</tbody>`);
    }
    // Simple object
    else if (typeof parsedData === 'object' && !Array.isArray(parsedData)) {
      if (includeHeaders) {
        parts.push(`${indentation}<thead>`, `${indentation}  <tr>`, `${indentation}    <th>Key</th>`, `${indentation}    <th>Value</th>`, `${indentation}  </tr>`, `${indentation}</thead>`);
      }

      parts.push(`${indentation}<tbody>`);
      for (const [key, value] of Object.entries(parsedData)) {
        parts.push(`${indentation}  <tr>`, `${indentation}    <td>${escapeHtml(key)}</td>`, `${indentation}    <td>${escapeHtml(String(value))}</td>`, `${indentation}  </tr>`);
      }
      html += `${indentation}</tbody>`;
    } else {
<<<<<<< HEAD
=======

>>>>>>> 513ed471
      throw new Error('Unsupported JSON structure for HTML conversion');
    }

    parts.push(prettyPrint ? '\n</table>' : '</table>');

    let html = parts.join('');
    if (!prettyPrint) {
      html = minifyHtml.minify(Buffer.from(html), MINIFY_OPTIONS).toString();
    }

    return html;
  } catch (error) {
    throw new Error(`JSON to HTML conversion error: ${error.message}`);
  }
}<|MERGE_RESOLUTION|>--- conflicted
+++ resolved
@@ -168,10 +168,6 @@
       }
       html += `${indentation}</tbody>`;
     } else {
-<<<<<<< HEAD
-=======
-
->>>>>>> 513ed471
       throw new Error('Unsupported JSON structure for HTML conversion');
     }
 
