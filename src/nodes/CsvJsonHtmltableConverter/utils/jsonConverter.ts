import { json2csv } from 'json-2-csv';
import type { ConversionOptions } from '../types';
import {
  DEFAULT_CSV_DELIMITER,
  DEFAULT_INCLUDE_HEADERS,
  DEFAULT_PRETTY_PRINT,
  MINIFY_OPTIONS,
} from './constants';
import minifyHtml from '@minify-html/node';

/**
 * Parses JSON data into a structured format
 */
function parseJSON(jsonStr: string) {
  try {
    return JSON.parse(jsonStr);
  } catch (error) {
    throw new Error(`JSON parsing error: ${error.message}`);
  }
}

/**
 * Converts JSON to CSV
 */
export async function jsonToCsv(jsonStr: string, options: ConversionOptions): Promise<string> {
  const delimiter = options.csvDelimiter || DEFAULT_CSV_DELIMITER;
  const includeHeaders =
    options.includeTableHeaders !== undefined
      ? options.includeTableHeaders
      : DEFAULT_INCLUDE_HEADERS;
  const jsonData = parseJSON(jsonStr);

  // Handle different JSON structures (array of objects, array of arrays, etc.)
  try {
    // For array of objects, use json2csv parser
    if (
      Array.isArray(jsonData) &&
      jsonData.length > 0 &&
      typeof jsonData[0] === 'object' &&
      !Array.isArray(jsonData[0])
    ) {
      const fields = Object.keys(jsonData[0]);
      const optionsCsv = {
        delimiter: { field: delimiter },
        prependHeader: includeHeaders,
        keys: fields,
      };
      return await json2csv(jsonData, optionsCsv);
    }

    // For array of arrays, convert directly
    if (Array.isArray(jsonData) && jsonData.length > 0 && Array.isArray(jsonData[0])) {
      return jsonData
        .map((row) =>
          row
            .map((cell: unknown) =>
              typeof cell === 'string' && cell.includes(delimiter)
                ? `"${cell.replace(/"/g, '""')}"`
                : String(cell),
            )
            .join(delimiter),
        )
        .join('\n');
    }

    // For simple objects, convert to array of key-value pairs
    if (typeof jsonData === 'object' && !Array.isArray(jsonData)) {
      const rows = [];

      // Add headers only if includeHeaders is true
      if (includeHeaders) {
        rows.push(['Key', 'Value'].join(delimiter));
      }

      for (const [key, value] of Object.entries(jsonData)) {
        rows.push(
          [
            key,
            typeof value === 'string' && value.includes(delimiter)
              ? `"${value.replace(/"/g, '""')}"`
              : String(value),
          ].join(delimiter),
        );
      }

      return rows.join('\n');
    }

    throw new Error('Unsupported JSON structure for CSV conversion');
  } catch (error) {
    throw new Error(`JSON to CSV conversion error: ${error.message}`);
  }
}

/**
 * Converts JSON to HTML table
 */
export async function jsonToHtml(
  jsonData: string | Record<string, unknown> | unknown[],
  options: ConversionOptions,
): Promise<string> {
  const includeHeaders = options.includeTableHeaders !== undefined ? options.includeTableHeaders : DEFAULT_INCLUDE_HEADERS;
  const prettyPrint = options.prettyPrint !== undefined ? options.prettyPrint : DEFAULT_PRETTY_PRINT;

  // Parse the input if it's a string, otherwise use as is
  const parsedData = typeof jsonData === 'string' ? parseJSON(jsonData) : jsonData;

  const indentation = prettyPrint ? '\n  ' : '';
  const parts: string[] = ['<table>'];

  try {
    // Array of objects - most common case
    if (
      Array.isArray(parsedData) &&
      parsedData.length > 0 &&
      typeof parsedData[0] === 'object' &&
      !Array.isArray(parsedData[0])
    ) {
      const headers = Object.keys(parsedData[0]);

      if (includeHeaders) {
        parts.push(`${indentation}<thead>`, `${indentation}  <tr>`);
        for (const header of headers) {
          parts.push(`${indentation}    <th>${escapeHtml(header)}</th>`);
        }
        parts.push(`${indentation}  </tr>`, `${indentation}</thead>`);
      }

      parts.push(`${indentation}<tbody>`);

      for (const row of parsedData) {
        parts.push(`${indentation}  <tr>`);
        for (const header of headers) {
          const cellValue = row[header] !== undefined ? row[header] : '';
          parts.push(`${indentation}    <td>${escapeHtml(String(cellValue))}</td>`);
        }
        parts.push(`${indentation}  </tr>`);
      }

      parts.push(`${indentation}</tbody>`);
    }
    // Array of arrays
    else if (Array.isArray(parsedData) && parsedData.length > 0 && Array.isArray(parsedData[0])) {
      parts.push(`${indentation}<tbody>`);
      for (const row of parsedData) {
        parts.push(`${indentation}  <tr>`);
        for (const cell of row) {
          parts.push(`${indentation}    <td>${escapeHtml(String(cell))}</td>`);
        }
        parts.push(`${indentation}  </tr>`);
      }
      parts.push(`${indentation}</tbody>`);
    }
    // Simple object
    else if (typeof parsedData === 'object' && !Array.isArray(parsedData)) {
      if (includeHeaders) {
        parts.push(`${indentation}<thead>`, `${indentation}  <tr>`, `${indentation}    <th>Key</th>`, `${indentation}    <th>Value</th>`, `${indentation}  </tr>`, `${indentation}</thead>`);
      }

      parts.push(`${indentation}<tbody>`);
      for (const [key, value] of Object.entries(parsedData)) {
        parts.push(`${indentation}  <tr>`, `${indentation}    <td>${escapeHtml(key)}</td>`, `${indentation}    <td>${escapeHtml(String(value))}</td>`, `${indentation}  </tr>`);
      }
<<<<<<< HEAD

      html += `${indentation}</tbody>`;
    } else {
=======
      parts.push(`${indentation}</tbody>`);
    }
    else {
>>>>>>> 17d46266
      throw new Error('Unsupported JSON structure for HTML conversion');
    }

    parts.push(prettyPrint ? '\n</table>' : '</table>');

    let html = parts.join('');
    if (!prettyPrint) {
      html = minifyHtml.minify(Buffer.from(html), MINIFY_OPTIONS).toString();
    }

    return html;
  } catch (error) {
    throw new Error(`JSON to HTML conversion error: ${error.message}`);
  }
}

/**
 * Escapes HTML special characters to prevent XSS
 */
function escapeHtml(unsafe: string): string {
  return unsafe
    .replace(/&/g, '&amp;')
    .replace(/</g, '&lt;')
    .replace(/>/g, '&gt;')
    .replace(/"/g, '&quot;')
    .replace(/'/g, '&#039;');
}<|MERGE_RESOLUTION|>--- conflicted
+++ resolved
@@ -161,15 +161,9 @@
       for (const [key, value] of Object.entries(parsedData)) {
         parts.push(`${indentation}  <tr>`, `${indentation}    <td>${escapeHtml(key)}</td>`, `${indentation}    <td>${escapeHtml(String(value))}</td>`, `${indentation}  </tr>`);
       }
-<<<<<<< HEAD
-
       html += `${indentation}</tbody>`;
     } else {
-=======
-      parts.push(`${indentation}</tbody>`);
-    }
-    else {
->>>>>>> 17d46266
+
       throw new Error('Unsupported JSON structure for HTML conversion');
     }
 
