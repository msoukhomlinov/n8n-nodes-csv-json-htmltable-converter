import { json2csv } from 'json-2-csv';
<<<<<<< HEAD
import type { ConversionOptions, FormatType } from '../types';
import { DEFAULT_CSV_DELIMITER, DEFAULT_INCLUDE_HEADERS, DEFAULT_PRETTY_PRINT } from './constants';
import minifyHtml from '@minify-html/node';
import { ConversionError, ValidationError } from './errors';
=======
import type { ConversionOptions } from '../types';
import {
  DEFAULT_CSV_DELIMITER,
  DEFAULT_INCLUDE_HEADERS,
  DEFAULT_PRETTY_PRINT,
  MINIFY_OPTIONS,
} from './constants';
import minifyHtml from '@minify-html/node';
import { escapeHtml } from './escapeHtml';
>>>>>>> fec75b66

/**
 * Parses JSON data into a structured format
 */
function parseJSON(jsonStr: string, target: FormatType) {
  try {
    return JSON.parse(jsonStr);
  } catch (error) {
    throw new ValidationError(`JSON parsing error: ${error.message}`, {
      source: 'json',
      target,
    });
  }
}

/**
 * Converts JSON to CSV
 */
export async function jsonToCsv(jsonStr: string, options: ConversionOptions): Promise<string> {
  const delimiter = options.csvDelimiter || DEFAULT_CSV_DELIMITER;
<<<<<<< HEAD
  const includeHeaders = options.includeTableHeaders !== undefined ? options.includeTableHeaders : DEFAULT_INCLUDE_HEADERS;
  const jsonData = parseJSON(jsonStr, 'csv');
=======
  const includeHeaders =
    options.includeTableHeaders !== undefined
      ? options.includeTableHeaders
      : DEFAULT_INCLUDE_HEADERS;
  const jsonData = parseJSON(jsonStr);
>>>>>>> fec75b66

  // Handle different JSON structures (array of objects, array of arrays, etc.)
  try {
    // For array of objects, use json2csv parser
    if (
      Array.isArray(jsonData) &&
      jsonData.length > 0 &&
      typeof jsonData[0] === 'object' &&
      !Array.isArray(jsonData[0])
    ) {
      const fields = Object.keys(jsonData[0]);
      const optionsCsv = {
        delimiter: { field: delimiter },
        prependHeader: includeHeaders,
        keys: fields,
      };
      return await json2csv(jsonData, optionsCsv);
    }

    // For array of arrays, convert directly
    if (Array.isArray(jsonData) && jsonData.length > 0 && Array.isArray(jsonData[0])) {
      return jsonData
        .map((row) =>
          row
            .map((cell: unknown) =>
              typeof cell === 'string' && cell.includes(delimiter)
                ? `"${cell.replace(/"/g, '""')}"`
                : String(cell),
            )
            .join(delimiter),
        )
        .join('\n');
    }

    // For simple objects, convert to array of key-value pairs
    if (typeof jsonData === 'object' && !Array.isArray(jsonData)) {
      const rows = [];

      // Add headers only if includeHeaders is true
      if (includeHeaders) {
        rows.push(['Key', 'Value'].join(delimiter));
      }

      for (const [key, value] of Object.entries(jsonData)) {
        rows.push(
          [
            key,
            typeof value === 'string' && value.includes(delimiter)
              ? `"${value.replace(/"/g, '""')}"`
              : String(value),
          ].join(delimiter),
        );
      }

      return rows.join('\n');
    }

    throw new ConversionError('Unsupported JSON structure for CSV conversion', {
      source: 'json',
      target: 'csv',
    });
  } catch (error) {
    if (error instanceof ConversionError || error instanceof ValidationError) {
      throw error;
    }
    throw new ConversionError(`JSON to CSV conversion error: ${error.message}`, {
      source: 'json',
      target: 'csv',
    });
  }
}

/**
 * Converts JSON to HTML table
 */
export async function jsonToHtml(
  jsonData: string | Record<string, unknown> | unknown[],
  options: ConversionOptions,
): Promise<string> {
  const includeHeaders =
    options.includeTableHeaders !== undefined
      ? options.includeTableHeaders
      : DEFAULT_INCLUDE_HEADERS;
  const prettyPrint =
    options.prettyPrint !== undefined ? options.prettyPrint : DEFAULT_PRETTY_PRINT;

  // Parse the input if it's a string, otherwise use as is
  const parsedData = typeof jsonData === 'string' ? parseJSON(jsonData, 'html') : jsonData;

  const indentation = prettyPrint ? '\n  ' : '';
  const parts: string[] = ['<table>'];

  try {
    // Array of objects - most common case
    if (
      Array.isArray(parsedData) &&
      parsedData.length > 0 &&
      typeof parsedData[0] === 'object' &&
      !Array.isArray(parsedData[0])
    ) {
      const headers = Object.keys(parsedData[0]);

      if (includeHeaders) {
        parts.push(`${indentation}<thead>`, `${indentation}  <tr>`);
        for (const header of headers) {
          parts.push(`${indentation}    <th>${escapeHtml(header)}</th>`);
        }
        parts.push(`${indentation}  </tr>`, `${indentation}</thead>`);
      }

      parts.push(`${indentation}<tbody>`);

      for (const row of parsedData) {
        parts.push(`${indentation}  <tr>`);
        for (const header of headers) {
          const cellValue = row[header] !== undefined ? row[header] : '';
          parts.push(`${indentation}    <td>${escapeHtml(String(cellValue))}</td>`);
        }
        parts.push(`${indentation}  </tr>`);
      }

      parts.push(`${indentation}</tbody>`);
    }
    // Array of arrays
    else if (Array.isArray(parsedData) && parsedData.length > 0 && Array.isArray(parsedData[0])) {
      parts.push(`${indentation}<tbody>`);
      for (const row of parsedData) {
        parts.push(`${indentation}  <tr>`);
        for (const cell of row) {
          parts.push(`${indentation}    <td>${escapeHtml(String(cell))}</td>`);
        }
        parts.push(`${indentation}  </tr>`);
      }
      parts.push(`${indentation}</tbody>`);
    }
    // Simple object
      else if (typeof parsedData === 'object' && !Array.isArray(parsedData)) {
      if (includeHeaders) {
        parts.push(`${indentation}<thead>`, `${indentation}  <tr>`, `${indentation}    <th>Key</th>`, `${indentation}    <th>Value</th>`, `${indentation}  </tr>`, `${indentation}</thead>`);
      }

      parts.push(`${indentation}<tbody>`);
      for (const [key, value] of Object.entries(parsedData)) {
        parts.push(`${indentation}  <tr>`, `${indentation}    <td>${escapeHtml(key)}</td>`, `${indentation}    <td>${escapeHtml(String(value))}</td>`, `${indentation}  </tr>`);
      }
      html += `${indentation}</tbody>`;
<<<<<<< HEAD
    }
      else {
        throw new ConversionError('Unsupported JSON structure for HTML conversion', {
          source: 'json',
          target: 'html',
        });
      }

      html += prettyPrint ? '\n</table>' : '</table>';

      // Apply minification if pretty print is disabled
      if (!prettyPrint) {
        html = minifyHtml.minify(Buffer.from(html), {
          minify_whitespace: true,
          keepComments: false,
          keepSpacesBetweenAttributes: false,
          keepHtmlAndHeadOpeningTags: false
        } as unknown as object).toString();
      }

      return html;
    } catch (error) {
      if (error instanceof ConversionError || error instanceof ValidationError) {
        throw error;
      }
      throw new ConversionError(`JSON to HTML conversion error: ${error.message}`, {
        source: 'json',
        target: 'html',
      });
    }
}

/**
 * Escapes HTML special characters to prevent XSS
 */
function escapeHtml(unsafe: string): string {
  return unsafe
    .replace(/&/g, '&amp;')
    .replace(/</g, '&lt;')
    .replace(/>/g, '&gt;')
    .replace(/"/g, '&quot;')
    .replace(/'/g, '&#039;');
=======
    } else {
      throw new Error('Unsupported JSON structure for HTML conversion');
    }

    parts.push(prettyPrint ? '\n</table>' : '</table>');

    let html = parts.join('');
    if (!prettyPrint) {
      html = minifyHtml.minify(Buffer.from(html), MINIFY_OPTIONS).toString();
    }

    return html;
  } catch (error) {
    throw new Error(`JSON to HTML conversion error: ${error.message}`);
  }
>>>>>>> fec75b66
}<|MERGE_RESOLUTION|>--- conflicted
+++ resolved
@@ -1,20 +1,9 @@
 import { json2csv } from 'json-2-csv';
-<<<<<<< HEAD
+
 import type { ConversionOptions, FormatType } from '../types';
 import { DEFAULT_CSV_DELIMITER, DEFAULT_INCLUDE_HEADERS, DEFAULT_PRETTY_PRINT } from './constants';
 import minifyHtml from '@minify-html/node';
 import { ConversionError, ValidationError } from './errors';
-=======
-import type { ConversionOptions } from '../types';
-import {
-  DEFAULT_CSV_DELIMITER,
-  DEFAULT_INCLUDE_HEADERS,
-  DEFAULT_PRETTY_PRINT,
-  MINIFY_OPTIONS,
-} from './constants';
-import minifyHtml from '@minify-html/node';
-import { escapeHtml } from './escapeHtml';
->>>>>>> fec75b66
 
 /**
  * Parses JSON data into a structured format
@@ -35,16 +24,8 @@
  */
 export async function jsonToCsv(jsonStr: string, options: ConversionOptions): Promise<string> {
   const delimiter = options.csvDelimiter || DEFAULT_CSV_DELIMITER;
-<<<<<<< HEAD
   const includeHeaders = options.includeTableHeaders !== undefined ? options.includeTableHeaders : DEFAULT_INCLUDE_HEADERS;
   const jsonData = parseJSON(jsonStr, 'csv');
-=======
-  const includeHeaders =
-    options.includeTableHeaders !== undefined
-      ? options.includeTableHeaders
-      : DEFAULT_INCLUDE_HEADERS;
-  const jsonData = parseJSON(jsonStr);
->>>>>>> fec75b66
 
   // Handle different JSON structures (array of objects, array of arrays, etc.)
   try {
@@ -191,7 +172,6 @@
         parts.push(`${indentation}  <tr>`, `${indentation}    <td>${escapeHtml(key)}</td>`, `${indentation}    <td>${escapeHtml(String(value))}</td>`, `${indentation}  </tr>`);
       }
       html += `${indentation}</tbody>`;
-<<<<<<< HEAD
     }
       else {
         throw new ConversionError('Unsupported JSON structure for HTML conversion', {
@@ -212,6 +192,7 @@
         } as unknown as object).toString();
       }
 
+
       return html;
     } catch (error) {
       if (error instanceof ConversionError || error instanceof ValidationError) {
@@ -222,33 +203,4 @@
         target: 'html',
       });
     }
-}
-
-/**
- * Escapes HTML special characters to prevent XSS
- */
-function escapeHtml(unsafe: string): string {
-  return unsafe
-    .replace(/&/g, '&amp;')
-    .replace(/</g, '&lt;')
-    .replace(/>/g, '&gt;')
-    .replace(/"/g, '&quot;')
-    .replace(/'/g, '&#039;');
-=======
-    } else {
-      throw new Error('Unsupported JSON structure for HTML conversion');
-    }
-
-    parts.push(prettyPrint ? '\n</table>' : '</table>');
-
-    let html = parts.join('');
-    if (!prettyPrint) {
-      html = minifyHtml.minify(Buffer.from(html), MINIFY_OPTIONS).toString();
-    }
-
-    return html;
-  } catch (error) {
-    throw new Error(`JSON to HTML conversion error: ${error.message}`);
-  }
->>>>>>> fec75b66
 }