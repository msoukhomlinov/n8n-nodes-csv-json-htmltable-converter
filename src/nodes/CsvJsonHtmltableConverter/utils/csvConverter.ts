--- conflicted
+++ resolved
@@ -1,20 +1,8 @@
 import Papa from 'papaparse';
 import minifyHtml from '@minify-html/node';
-<<<<<<< HEAD
 import type { ConversionOptions, FormatType } from '../types';
 import { DEFAULT_CSV_DELIMITER, DEFAULT_INCLUDE_HEADERS, DEFAULT_PRETTY_PRINT } from './constants';
 import { ValidationError } from './errors';
-=======
-import type { ConversionOptions } from '../types';
-import {
-  DEFAULT_CSV_DELIMITER,
-  DEFAULT_INCLUDE_HEADERS,
-  DEFAULT_PRETTY_PRINT,
-  MINIFY_OPTIONS,
-} from './constants';
-import { escapeHtml } from './escapeHtml';
-
->>>>>>> fec75b66
 
 /**
  * Parses CSV data into a structured format
@@ -46,14 +34,8 @@
  * Converts CSV to JSON
  */
 export async function csvToJson(csv: string, options: ConversionOptions): Promise<string> {
-<<<<<<< HEAD
   const result = parseCSV(csv, options, 'json');
   const prettyPrint = options.prettyPrint !== undefined ? options.prettyPrint : DEFAULT_PRETTY_PRINT;
-=======
-  const result = parseCSV(csv, options);
-  const prettyPrint =
-    options.prettyPrint !== undefined ? options.prettyPrint : DEFAULT_PRETTY_PRINT;
->>>>>>> fec75b66
 
   // If we have headers, result.data will already be an array of objects
   // If not, result.data will be an array of arrays
@@ -64,20 +46,9 @@
  * Converts CSV to HTML table
  */
 export async function csvToHtml(csv: string, options: ConversionOptions): Promise<string> {
-<<<<<<< HEAD
   const includeHeaders = options.includeTableHeaders !== undefined ? options.includeTableHeaders : DEFAULT_INCLUDE_HEADERS;
   const result = parseCSV(csv, { ...options, includeTableHeaders: false }, 'html'); // We'll handle headers manually
   const prettyPrint = options.prettyPrint !== undefined ? options.prettyPrint : DEFAULT_PRETTY_PRINT;
-=======
-  const includeHeaders =
-    options.includeTableHeaders !== undefined
-      ? options.includeTableHeaders
-      : DEFAULT_INCLUDE_HEADERS;
-  const result = parseCSV(csv, { ...options, includeTableHeaders: false }); // We'll handle headers manually
-  const prettyPrint =
-    options.prettyPrint !== undefined ? options.prettyPrint : DEFAULT_PRETTY_PRINT;
-
->>>>>>> fec75b66
 
   const indentation = prettyPrint ? '\n  ' : '';
   let dataRows = result.data as string[][];
